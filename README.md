If you're looking to make a nice binned scatter plot with a regression line and you
don't need to account for any control variables use
<<<<<<< HEAD
[seaborn.reglplot](https://seaborn.pydata.org/generated/seaborn.regplot.html)! If you're
=======
[seaborn.regplot](https://seaborn.pydata.org/generated/seaborn.regplot.html)! If you're
>>>>>>> 2bbc708d
looking for a Python analog to Stata's
[binscatter](https://michaelstepner.com/binscatter/), read on.

Stata's `binscatter` is described fully by Michael Stepner
[here](https://michaelstepner.com/binscatter/). You can use this Python version in
essentially the same way you use Matplotlib functions like `plot` and `scatter`.
A more extensive description is [here](http://esantorella.com/2017/11/03/binscatter/).

## Getting started

1. _Copy and paste_: Binscatter's meaningful code consists of consists of just one file.
You can copy `binscatter/binscatter.py` into the directory the rest of your code is in.
If you are missing dependencies, you may first need to install them. One way of doing
that is with `pip install -r requirements.txt`.

2. _Install `binscatter` via pip_: To make it easier to use `binscatter` in multiple
projects and directories, open a terminal and
   - git clone https://github.com/esantorella/binscatter.git
   - cd binscatter
   - pip install .

## Usage

```
import binscatter
import pandas as pd
import numpy as np
from matplotlib import pyplot as plt

# Create fake data
n_obs = 1000
data = pd.DataFrame({'experience': np.random.poisson(4, n_obs) + 1})
data['Tenure'] = data['experience'] + np.random.normal(0, 1, n_obs)
data['Wage'] = data['experience'] + data['Tenure'] + np.random.normal(0, 1, n_obs)
fig, axes = plt.subplots(2, sharex=True, sharey=True)

# Binned scatter plot of Wage vs Tenure
axes[0].binscatter(data['Tenure'], data['Wage'])

# Binned scatter plot that partials out the effect of experience
axes[1].binscatter(data['Tenure'], data['Wage'], controls=data['experience'],
                   recenter_x=True, recenter_y=True)
axes[1].set_xlabel('Tenure (residualized, recentered)')
axes[1].set_ylabel('Wage (residualized, recentered)')

plt.tight_layout()
plt.show()
```<|MERGE_RESOLUTION|>--- conflicted
+++ resolved
@@ -1,10 +1,6 @@
 If you're looking to make a nice binned scatter plot with a regression line and you
 don't need to account for any control variables use
-<<<<<<< HEAD
-[seaborn.reglplot](https://seaborn.pydata.org/generated/seaborn.regplot.html)! If you're
-=======
 [seaborn.regplot](https://seaborn.pydata.org/generated/seaborn.regplot.html)! If you're
->>>>>>> 2bbc708d
 looking for a Python analog to Stata's
 [binscatter](https://michaelstepner.com/binscatter/), read on.
 
@@ -36,19 +32,24 @@
 
 # Create fake data
 n_obs = 1000
-data = pd.DataFrame({'experience': np.random.poisson(4, n_obs) + 1})
-data['Tenure'] = data['experience'] + np.random.normal(0, 1, n_obs)
-data['Wage'] = data['experience'] + data['Tenure'] + np.random.normal(0, 1, n_obs)
+data = pd.DataFrame({"experience": np.random.poisson(4, n_obs) + 1})
+data["Tenure"] = data["experience"] + np.random.normal(0, 1, n_obs)
+data["Wage"] = data["experience"] + data["Tenure"] + np.random.normal(0, 1, n_obs)
 fig, axes = plt.subplots(2, sharex=True, sharey=True)
 
 # Binned scatter plot of Wage vs Tenure
-axes[0].binscatter(data['Tenure'], data['Wage'])
+axes[0].binscatter(data["Tenure"], data["Wage"])
 
 # Binned scatter plot that partials out the effect of experience
-axes[1].binscatter(data['Tenure'], data['Wage'], controls=data['experience'],
-                   recenter_x=True, recenter_y=True)
-axes[1].set_xlabel('Tenure (residualized, recentered)')
-axes[1].set_ylabel('Wage (residualized, recentered)')
+axes[1].binscatter(
+    data["Tenure"],
+    data["Wage"],
+    controls=data["experience"],
+    recenter_x=True,
+    recenter_y=True,
+)
+axes[1].set_xlabel("Tenure (residualized, recentered)")
+axes[1].set_ylabel("Wage (residualized, recentered)")
 
 plt.tight_layout()
 plt.show()
